#!/usr/bin/env python
# Copyright (C) 2013 Cisco Systems Inc.
# All rights reserved
import base64
import contextlib
import socket
import ssl
from sys import version_info

PY3 = version_info >= (3, )

if PY3:
    # Python 3
    from urllib.request import urlopen, Request
    from http.client import HTTPConnection, HTTPS_PORT
else:
    # Python 2
    from urllib2 import urlopen, Request
    from httplib import HTTPConnection, HTTPS_PORT


FORMAT_TO_CONTENT_TYPE = {
    "xml": "text/xml",
    "json": "application/json"
}


class HTTPSConnection(HTTPConnection):

    '''This class allows communication via SSL.'''

    default_port = HTTPS_PORT

    def __init__(
        self,
        host,
        port=None,
        key_file=None,
        cert_file=None,
        strict=None,
        timeout=socket._GLOBAL_DEFAULT_TIMEOUT,
        source_address=None
    ):

        HTTPConnection.__init__(
            self,
            host,
            port,
            strict,
            timeout,
            source_address,
            )
        self.key_file = key_file
        self.cert_file = cert_file

    def connect(self):
        '''Connect to a host on a given (SSL) port.'''

        sock = socket.create_connection((self.host, self.port),
                                        self.timeout, self.source_address)
        if self._tunnel_host:
            self.sock = sock
            self._tunnel()

        # this is the only line we modified from the httplib.py file
        # we added the ssl_version variable
        self.sock = ssl.wrap_socket(sock, self.key_file,
                                    self.cert_file,
                                    ssl_version=ssl.PROTOCOL_SSLv3)

# Many changes to httplib were made around Python 2.6/2.7 and this monkey
# patch breaks the code. I have not been able to figure out why the
# originators of this code felt it necessary to add the ssl_version variable,
# but everything seems to be working fine without it. The variable is not
# referenced anywhere in the entire pycsco code tree. To avoid further
# problems in the future the monkey patch has been disabled by commenting the
# line below. The entire HTTPSConnection class should be removed sometime in
# the future. // jonas@stenling.se
#
# if PY3:
#     http.client.HTTPSConnection = HTTPSConnection
# else:
#     httplib.HTTPSConnection = HTTPSConnection


class RequestMsg:

    def __init__(
        self,
        msg_type='cli_show',
        ver='0.1',
        sid='1',
        input_cmd='show version',
        out_format='json',
        do_chunk='0',
    ):

        self.msg_type = msg_type
        self.ver = ver
        self.sid = sid
        self.input_cmd = input_cmd
        self.out_format = out_format
        self.do_chunk = do_chunk

    def get_req_msg_str(
        self,
        msg_type='cli_show',
        ver='0.1',
        sid='1',
        input_cmd='show version',
        out_format='json',
        do_chunk='0',
    ):

        req_msg = '<?xml version="1.0" encoding="ISO-8859-1"?>\n'
        req_msg += '<ins_api>\n'
        req_msg += '<type>' + msg_type + '</type>\n'
        req_msg += '<version>' + ver + '</version>\n'
        req_msg += '<chunk>' + do_chunk + '</chunk>\n'
        req_msg += '<sid>' + sid + '</sid>\n'
        req_msg += '<input>' + input_cmd + '</input>\n'
        req_msg += '<output_format>' + out_format + '</output_format>\n'
        req_msg += '</ins_api>\n'
        return req_msg


class RespFetcher:

    def __init__(
        self,
        username='admin',
        password='insieme',
        url='http://172.21.128.227/ins',
        content_type=None
    ):

        self.username = username
        self.password = password
        self.url = url
<<<<<<< HEAD
        self.base64_str = base64.encodestring('%s:%s' % (username,
                                              password)).replace('\n', '')
        self.content_type = content_type
=======
        auth_str = '%s:%s' % (username, password)
        if PY3:
            auth_str = auth_str.encode('utf8')

        base64_str = base64.b64encode(auth_str) #.replace('\n', '')

        if PY3:
            base64_str = base64_str.decode('utf8')

        self.base64_str = base64_str.replace('\n', '')
>>>>>>> 2f367696

    def get_resp(
        self,
        req_str,
        cookie,
        timeout,
    ):

        if PY3:
            req_str = req_str.encode('utf8')

        req = Request(self.url, req_str)
        req.add_header('Authorization', 'Basic %s' % self.base64_str)
        req.add_header('Cookie', '%s' % cookie)
        if self.content_type is not None:
            req.add_header('Content-Type', self.content_type)
        try:
            with contextlib.closing(urlopen(req, timeout=timeout)) as resp:
                resp_str = resp.read()
                resp_headers = resp.info()
                return (resp_headers, resp_str)
        except socket.timeout as e:
            print('Req timeout')
            raise


class RespFetcherHttps:

    def __init__(
        self,
        username='admin',
        password='insieme',
        url='https://172.21.128.227/ins',
    ):

        self.username = username
        self.password = password
        self.url = url
        self.base64_str = base64.encodestring('%s:%s' % (username,
                                              password)).replace('\n', '')

    def get_resp(
        self,
        req_str,
        cookie,
        timeout,
    ):

        if PY3:
            req_str = req_str.encode('utf8')

        req = Request(self.url, req_str)
        req.add_header('Authorization', 'Basic %s' % self.base64_str)
        req.add_header('Cookie', '%s' % cookie)
        try:
            with contextlib.closing(urlopen(req, timeout=timeout)) as resp:
                resp_str = resp.read()
                resp_headers = resp.info()
                return (resp_headers, resp_str)
        except socket.timeout as e:
            print('Req timeout')
            raise


class NXAPI:
    '''A better NX-API utility'''
    def __init__(self):
        self.target_url = 'http://localhost/ins'
        self.username = 'admin'
        self.password = 'admin'
        self.timeout = 30

        self.ver = '0.1'
        self.msg_type = 'cli_show'
        self.cmd = 'show version'
        self.out_format = 'xml'
        self.do_chunk = '0'
        self.sid = 'sid'
        self.cookie = 'no-cookie'

    def set_target_url(self, target_url='http://localhost/ins'):
        self.target_url = target_url

    def set_username(self, username='admin'):
        self.username = username

    def set_password(self, password='admin'):
        self.password = password

    def set_timeout(self, timeout=0):
        if timeout < 0:
            raise data_type_error('timeout should be greater than 0')
        self.timeout = timeout

    def set_cmd(self, cmd=''):
        self.cmd = cmd

    def set_out_format(self, out_format='xml'):
        if out_format != 'xml' and out_format != 'json':
            raise data_type_error('out_format xml or json')
        self.out_format = out_format

    def set_do_chunk(self, do_chunk='0'):
        if do_chunk != 0 and do_chunk != 1:
            raise data_type_error('do_chunk 0 or 1')
        self.do_chunk = do_chunk

    def set_sid(self, sid='sid'):
        self.sid = sid

    def set_cookie(self, cookie='no-cookie'):
        self.cookie = cookie

    def set_ver(self, ver='0.1'):
        if ver != '0.1':
            raise data_type_error('Only ver 0.1 supported')
        self.ver = ver

    def set_msg_type(self, msg_type='cli_show'):
        if msg_type != 'cli_show' and msg_type != 'cli_show_ascii' \
            and msg_type != 'cli_conf' and msg_type != 'bash':
            raise data_type_error('msg_type incorrect')
        self.msg_type = msg_type

    def get_target_url(self):
        return self.target_url

    def get_username(self):
        return self.username

    def get_password(self):
        return self.username

    def get_timeout(self):
        return self.timeout

    def get_cmd(self):
        return self.cmd

    def get_out_format(self):
        return self.out_format

    def get_do_chunk(self):
        return self.do_chunk

    def get_sid(self):
        return self.sid

    def get_cookie(self):
        return self.cookie

    def req_to_string(self):
        req_msg = '<?xml version="1.0" encoding="ISO-8859-1"?>\n'
        req_msg += '<ins_api>\n'
        req_msg += '<type>' + self.msg_type + '</type>\n'
        req_msg += '<version>' + self.ver + '</version>\n'
        req_msg += '<chunk>' + self.do_chunk + '</chunk>\n'
        req_msg += '<sid>' + self.sid + '</sid>\n'
        req_msg += '<input>' + self.cmd + '</input>\n'
        req_msg += '<output_format>' + self.out_format + '</output_format>\n'
        req_msg += '</ins_api>\n'
        return req_msg

    def send_req(self, fmat="xml"):
        if fmat is not None:
            content_type = FORMAT_TO_CONTENT_TYPE.get(fmat)
        else:
            content_type = None

        req = RespFetcher(
            self.username, self.password, self.target_url,
            content_type=content_type
        )
        return req.get_resp(self.req_to_string(), self.cookie, self.timeout)<|MERGE_RESOLUTION|>--- conflicted
+++ resolved
@@ -137,22 +137,18 @@
         self.username = username
         self.password = password
         self.url = url
-<<<<<<< HEAD
-        self.base64_str = base64.encodestring('%s:%s' % (username,
-                                              password)).replace('\n', '')
         self.content_type = content_type
-=======
+
         auth_str = '%s:%s' % (username, password)
         if PY3:
             auth_str = auth_str.encode('utf8')
 
-        base64_str = base64.b64encode(auth_str) #.replace('\n', '')
+        base64_str = base64.b64encode(auth_str)
 
         if PY3:
             base64_str = base64_str.decode('utf8')
 
         self.base64_str = base64_str.replace('\n', '')
->>>>>>> 2f367696
 
     def get_resp(
         self,
